"""
Sentiment Analysis Model
Handles model loading, inference, and result formatting
"""

import os
from pathlib import Path
import torch
from transformers import AutoTokenizer, AutoModelForSequenceClassification
import warnings
warnings.filterwarnings('ignore')


class SentimentAnalyzer:
    """Multi-scale sentiment analyzer using transformer models"""

    def __init__(self, model_name: str = "distilbert-base-uncased"):
        """
        Initialize the sentiment analyzer

        Args:
            model_name: Name of the pre-trained model to use, or path to local model
        """
        import os

        self.model_name = model_name
        self.device = torch.device("cuda" if torch.cuda.is_available() else "cpu")

<<<<<<< HEAD
        # Prefer a local `saved_model/` in the backend folder if present.
        # This lets you drop a HuggingFace-format model into `backend/saved_model/`
        # and have the app load it automatically.
        backend_dir = Path(__file__).resolve().parent
        local_saved = backend_dir / "saved_model"

        if local_saved.exists() and (local_saved / "config.json").exists():
            model_source = str(local_saved)
            print(f"Loading model from local path: {model_source}")
        else:
            model_source = model_name
            print(f"Loading model: {model_source}")

        # Load tokenizer and model from the chosen source (local path or HF name)
=======
        # Check if local saved model exists
        local_model_path = os.path.join(os.path.dirname(__file__), "saved_model")

        # Use local model if it exists and contains required files
        if os.path.exists(local_model_path) and os.path.exists(os.path.join(local_model_path, "config.json")):
            print(f"Loading model from local path: {local_model_path}")
            model_source = local_model_path
        else:
            print(f"Loading model from HuggingFace: {model_name}")
            model_source = model_name

        # Load model and tokenizer
>>>>>>> f5e37b6d
        self.tokenizer = AutoTokenizer.from_pretrained(model_source)
        self.model = AutoModelForSequenceClassification.from_pretrained(
            model_source,
            num_labels=7,  # -3 to +3 scale = 7 classes
            ignore_mismatched_sizes=True
        )
        self.model.to(self.device)
        self.model.eval()
        print(f"✅ Model loaded successfully on device: {self.device}")

    @staticmethod
    def class_to_score(class_id: int) -> int:
        """Convert class ID (0-6) to sentiment score (-3 to +3)"""
        return class_id - 3

    @staticmethod
    def get_verbose_label(score: int) -> str:
        """Get descriptive (verbose) label for sentiment score"""
        labels = {
            -3: "Negative",
            -2: "Negative",
            -1: "Slightly Negative",
            0: "Neutral",
            1: "Slightly Positive",
            2: "Positive",
            3: "Positive"
        }
        return labels.get(score, "Unknown")

    @staticmethod
    def get_sentiment_label(score: int) -> str:
        """Map a score (-3..+3) to one of three condensed labels"""
        if score < 0:
            return "negative"
        if score > 0:
            return "positive"
        return "neutral"

    @staticmethod
    def get_sentiment_emoji(score: int) -> str:
        """Get emoji for sentiment score"""
        emojis = {
            -3: "😢",
            -2: "😞",
            -1: "😐",
            0: "😶",
            1: "🙂",
            2: "😊",
            3: "🤩"
        }
        return emojis.get(score, "❓")

    def get_sentiment_scale(self) -> dict:
        """Get the complete sentiment scale information"""
        scale = {}
        for i in range(-3, 4):
            scale[i] = {
                "label": self.get_sentiment_label(i),
                "emoji": self.get_sentiment_emoji(i)
            }
        return scale

    def analyze(self, text: str) -> dict:
        """
        Analyze sentiment of a single text

        Args:
            text: Text to analyze

        Returns:
            Dictionary containing:
                - text: Original input text
                - sentiment_score: Integer from -3 to +3
                - sentiment_label: Descriptive label
                - emoji: Emoji representation
                - confidence: Model confidence (0-1)
                - probabilities: Dict of all class probabilities
        """
        # Tokenize input
        inputs = self.tokenizer(
            text,
            return_tensors="pt",
            truncation=True,
            max_length=512,
            padding=True
        )
        inputs = {k: v.to(self.device) for k, v in inputs.items()}

        # Get prediction
        with torch.no_grad():
            outputs = self.model(**inputs)
            probabilities = torch.nn.functional.softmax(outputs.logits, dim=-1)
            predicted_class = probabilities.argmax(dim=-1).item()
            confidence = probabilities[0][predicted_class].item()

        # Convert to sentiment score
        sentiment_score = self.class_to_score(predicted_class)

        # condensed label for frontend/backend (negative/neutral/positive)
        sentiment_label = self.get_sentiment_label(sentiment_score)
        # also keep a verbose label if needed (collapsed -3/3 -> Negative/Positive)
        sentiment_label_verbose = self.get_verbose_label(sentiment_score)
        emoji = self.get_sentiment_emoji(sentiment_score)

        # Create probability distribution dictionary
        # Aggregate probabilities into three buckets: negative, neutral, positive
        neg_prob = float(sum(probabilities[0][i].item() for i in range(0, 3)))
        neu_prob = float(probabilities[0][3].item())
        pos_prob = float(sum(probabilities[0][i].item() for i in range(4, 7)))
        prob_dict = {
            "negative": neg_prob,
            "neutral": neu_prob,
            "positive": pos_prob
        }

        return {
            "text": text,
            "sentiment_score": sentiment_score,
            "sentiment_label": sentiment_label,
            "sentiment_label_verbose": sentiment_label_verbose,
            "emoji": emoji,
            "confidence": float(confidence),
            "probabilities": prob_dict
        }


# Example usage
if __name__ == "__main__":
    # Test the analyzer
    analyzer = SentimentAnalyzer()

    test_texts = [
        "This movie was absolutely phenomenal! Best film of the decade!",
        "It was okay, nothing special.",
        "Terrible movie. Complete waste of time."
    ]

    print("\n" + "="*80)
    print("Testing Sentiment Analyzer")
    print("="*80 + "\n")

    for text in test_texts:
        result = analyzer.analyze(text)
        print(f"Text: {text}")
        print(f"Score: {result['sentiment_score']:+d}/3")
        print(f"Label: {result['sentiment_label']} {result['emoji']}")
        print(f"Confidence: {result['confidence']:.1%}")
        print("-" * 80)<|MERGE_RESOLUTION|>--- conflicted
+++ resolved
@@ -26,7 +26,6 @@
         self.model_name = model_name
         self.device = torch.device("cuda" if torch.cuda.is_available() else "cpu")
 
-<<<<<<< HEAD
         # Prefer a local `saved_model/` in the backend folder if present.
         # This lets you drop a HuggingFace-format model into `backend/saved_model/`
         # and have the app load it automatically.
@@ -40,21 +39,6 @@
             model_source = model_name
             print(f"Loading model: {model_source}")
 
-        # Load tokenizer and model from the chosen source (local path or HF name)
-=======
-        # Check if local saved model exists
-        local_model_path = os.path.join(os.path.dirname(__file__), "saved_model")
-
-        # Use local model if it exists and contains required files
-        if os.path.exists(local_model_path) and os.path.exists(os.path.join(local_model_path, "config.json")):
-            print(f"Loading model from local path: {local_model_path}")
-            model_source = local_model_path
-        else:
-            print(f"Loading model from HuggingFace: {model_name}")
-            model_source = model_name
-
-        # Load model and tokenizer
->>>>>>> f5e37b6d
         self.tokenizer = AutoTokenizer.from_pretrained(model_source)
         self.model = AutoModelForSequenceClassification.from_pretrained(
             model_source,
@@ -64,6 +48,7 @@
         self.model.to(self.device)
         self.model.eval()
         print(f"✅ Model loaded successfully on device: {self.device}")
+
 
     @staticmethod
     def class_to_score(class_id: int) -> int:
